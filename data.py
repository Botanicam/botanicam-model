--- conflicted
+++ resolved
@@ -34,22 +34,10 @@
 
     # Load the full training set
     logger.info(f"Loading full training set")
-<<<<<<< HEAD
-    full_train_dataset = ImageFolder(os.path.join(dataset_root, 'images/train'), transform=transform)
-
-    # Load the full testing set
-    logger.info(f"Loading full testing set")
-    full_test_dataset = ImageFolder(os.path.join(dataset_root, 'images/test'), transform=transform)
-=======
     # CHANGE ADDRESS
-    full_train_dataset = ImageFolder(os.path.join(DATASET_PATH, 'images/train'), transform=transform)
-    full_test_dataset = ImageFolder(os.path.join(DATASET_PATH, 'images/test'), transform=transform)
-    full_val_dataset = ImageFolder(os.path.join(DATASET_PATH, 'images/val'), transform=transform)
->>>>>>> d4567b69
-
-    # Load the full validation set
-    logger.info(f"Loading full validation set")
-    full_val_dataset = ImageFolder(os.path.join(dataset_root, 'images/val'), transform=transform)
+    full_train_dataset = ImageFolder(os.path.join('C:\\Users\\Ignatius David\\Desktop\\Datasets\\Plants\\plantnet_300K', 'images/train'), transform=transform)
+    full_test_dataset = ImageFolder(os.path.join('C:\\Users\\Ignatius David\\Desktop\\Datasets\\Plants\\plantnet_300K', 'images/test'), transform=transform)
+    full_val_dataset = ImageFolder(os.path.join('C:\\Users\\Ignatius David\\Desktop\\Datasets\\Plants\\plantnet_300K', 'images/val'), transform=transform)
 
     # Reduce the datasets if partial is True
     if partial:
